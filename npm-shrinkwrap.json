--- conflicted
+++ resolved
@@ -1,11 +1,6 @@
 {
-<<<<<<< HEAD
   "name": "fxa-auth-db-postgres",
-  "version": "1.119.1",
-=======
-  "name": "fxa-auth-db-mysql",
   "version": "1.122.0",
->>>>>>> 9397d5f4
   "lockfileVersion": 1,
   "requires": true,
   "dependencies": {
