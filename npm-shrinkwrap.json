--- conflicted
+++ resolved
@@ -1,11 +1,6 @@
 {
-<<<<<<< HEAD
   "name": "fxa-auth-db-postgres",
-  "version": "1.122.0",
-=======
-  "name": "fxa-auth-db-mysql",
   "version": "1.123.0",
->>>>>>> a1a44fe4
   "lockfileVersion": 1,
   "requires": true,
   "dependencies": {
