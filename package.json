{
<<<<<<< HEAD
  "name": "fxa-auth-db-postgres",
  "version": "1.122.0",
  "description": "PostgreSQL backend for Firefox Accounts",
=======
  "name": "fxa-auth-db-mysql",
  "version": "1.123.0",
  "description": "MySQL backend for Firefox Accounts",
>>>>>>> a1a44fe4
  "main": "index.js",
  "repository": {
    "type": "git",
    "url": "https://github.com/mozilla/fxa-auth-db-postgres"
  },
  "bin": {
    "fxa-auth-db-postgres": "bin/db_patcher.js"
  },
  "scripts": {
    "outdated": "npm outdated --depth 0 || exit 0",
    "shrink": "npmshrink",
    "start": "node ./bin/db_patcher.js >/dev/null && node ./bin/server.js",
    "start-mem": "node ./bin/mem",
    "test": "npm run test-postgres && npm run test-mem && npm run test-server && grunt eslint",
    "test-mem": "./scripts/mocha-coverage.js test/mem --exit",
    "test-postgres": "node ./bin/db_patcher.js >/dev/null && ./scripts/mocha-coverage.js test/backend test/local --exit",
    "test-server": "./scripts/mocha-coverage.js db-server/test/local --exit",
    "test-travis": "grunt && node ./bin/db_patcher.js && ./scripts/mocha-coverage.js test/backend test/local db-server/test/local test/mem --exit",
    "explain": "node scripts/explain-warn"
  },
  "author": "Mozilla (https://mozilla.org/)",
  "homepage": "https://github.com/fortian/fxa-auth-db-postgres",
  "bugs": {
    "url": "https://github.com/mozilla/fxa-auth-db-postgres/issues"
  },
  "license": "MPL-2.0",
  "dependencies": {
    "base64url": "3.0.0",
    "bluebird": "3.5.0",
    "convict": "4.0.2",
    "fxa-jwtool": "0.7.2",
    "ip": "1.1.5",
    "mozlog": "2.1.0",
    "pg": "7.4.0",
    "pg-patcher": "0.4.0",
    "newrelic": "4.1.0",
    "raven": "2.3.0",
    "request": "2.83.0",
    "restify": "7.1.1",
    "scrypt-hash": "1.1.14"
  },
  "devDependencies": {
    "eslint-plugin-fxa": "git+https://github.com/mozilla/eslint-plugin-fxa#master",
    "fxa-conventional-changelog": "1.1.0",
    "grunt": "1.0.3",
    "grunt-bump": "0.8.0",
    "grunt-conventional-changelog": "6.1.0",
    "grunt-copyright": "0.3.0",
    "grunt-eslint": "18.0.0",
    "insist": "1.0.0",
    "load-grunt-tasks": "3.5.0",
    "mocha": "5.2.0",
    "nock": "8.0.0",
    "npmshrink": "1.0.1",
    "nyc": "13.1.0",
    "proxyquire": "1.7.10",
    "restify-clients": "2.0.2",
    "sinon": "1.17.5"
  },
  "keywords": [
    "fxa",
    "firefox",
    "firefox-accounts",
    "backend",
    "storage",
    "postgres"
  ]
}<|MERGE_RESOLUTION|>--- conflicted
+++ resolved
@@ -1,17 +1,11 @@
 {
-<<<<<<< HEAD
   "name": "fxa-auth-db-postgres",
-  "version": "1.122.0",
+  "version": "1.123.0",
   "description": "PostgreSQL backend for Firefox Accounts",
-=======
-  "name": "fxa-auth-db-mysql",
-  "version": "1.123.0",
-  "description": "MySQL backend for Firefox Accounts",
->>>>>>> a1a44fe4
   "main": "index.js",
   "repository": {
     "type": "git",
-    "url": "https://github.com/mozilla/fxa-auth-db-postgres"
+    "url": "https://github.com/fortian/fxa-auth-db-postgres"
   },
   "bin": {
     "fxa-auth-db-postgres": "bin/db_patcher.js"
