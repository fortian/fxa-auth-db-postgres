{
<<<<<<< HEAD
  "name": "fxa-auth-db-postgres",
  "version": "1.119.1",
  "description": "PostgreSQL backend for Firefox Accounts",
=======
  "name": "fxa-auth-db-mysql",
  "version": "1.122.0",
  "description": "MySQL backend for Firefox Accounts",
>>>>>>> 9397d5f4
  "main": "index.js",
  "repository": {
    "type": "git",
    "url": "https://github.com/mozilla/fxa-auth-db-postgres"
  },
  "bin": {
    "fxa-auth-db-postgres": "bin/db_patcher.js"
  },
  "scripts": {
    "outdated": "npm outdated --depth 0 || exit 0",
    "shrink": "npmshrink",
    "start": "node ./bin/db_patcher.js >/dev/null && node ./bin/server.js",
    "start-mem": "node ./bin/mem",
<<<<<<< HEAD
    "test": "npm run test-postgres && npm run test-mem && npm run test-server",
    "test-mem": "./scripts/mocha-coverage.js test/mem",
    "test-postgres": "node ./bin/db_patcher.js >/dev/null && ./scripts/mocha-coverage.js test/backend test/local",
    "test-server": "./scripts/mocha-coverage.js db-server/test/local",
    "test-travis": "grunt && node ./bin/db_patcher.js && ./scripts/mocha-coverage.js test/backend test/local db-server/test/local test/mem"
=======
    "test": "npm run test-mysql && npm run test-mem && npm run test-server && grunt eslint",
    "test-mem": "./scripts/mocha-coverage.js test/mem --exit",
    "test-mysql": "node ./bin/db_patcher.js >/dev/null && ./scripts/mocha-coverage.js test/backend test/local --exit",
    "test-server": "./scripts/mocha-coverage.js db-server/test/local --exit",
    "test-travis": "grunt && node ./bin/db_patcher.js && ./scripts/mocha-coverage.js test/backend test/local db-server/test/local test/mem --exit",
    "explain": "node scripts/explain-warn"
>>>>>>> 9397d5f4
  },
  "author": "Mozilla (https://mozilla.org/)",
  "homepage": "https://github.com/fortian/fxa-auth-db-postgres",
  "bugs": {
    "url": "https://github.com/mozilla/fxa-auth-db-postgres/issues"
  },
  "license": "MPL-2.0",
  "dependencies": {
    "base64url": "3.0.0",
    "bluebird": "3.5.0",
    "convict": "4.0.2",
    "fxa-jwtool": "0.7.2",
    "ip": "1.1.5",
    "mozlog": "2.1.0",
    "pg": "7.4.0",
    "pg-patcher": "0.4.0",
    "newrelic": "4.1.0",
    "raven": "2.3.0",
    "request": "2.83.0",
    "restify": "7.1.1",
    "scrypt-hash": "1.1.14"
  },
  "devDependencies": {
    "eslint-plugin-fxa": "git+https://github.com/mozilla/eslint-plugin-fxa#master",
    "fxa-conventional-changelog": "1.1.0",
    "grunt": "1.0.3",
    "grunt-bump": "0.8.0",
    "grunt-conventional-changelog": "6.1.0",
    "grunt-copyright": "0.3.0",
    "grunt-eslint": "18.0.0",
    "insist": "1.0.0",
    "load-grunt-tasks": "3.5.0",
    "mocha": "5.2.0",
    "nock": "8.0.0",
    "npmshrink": "1.0.1",
    "nyc": "13.1.0",
    "proxyquire": "1.7.10",
    "restify-clients": "2.0.2",
    "sinon": "1.17.5"
  },
  "keywords": [
    "fxa",
    "firefox",
    "firefox-accounts",
    "backend",
    "storage",
    "postgres"
  ]
}<|MERGE_RESOLUTION|>--- conflicted
+++ resolved
@@ -1,13 +1,7 @@
 {
-<<<<<<< HEAD
   "name": "fxa-auth-db-postgres",
-  "version": "1.119.1",
+  "version": "1.122.0",
   "description": "PostgreSQL backend for Firefox Accounts",
-=======
-  "name": "fxa-auth-db-mysql",
-  "version": "1.122.0",
-  "description": "MySQL backend for Firefox Accounts",
->>>>>>> 9397d5f4
   "main": "index.js",
   "repository": {
     "type": "git",
@@ -21,20 +15,12 @@
     "shrink": "npmshrink",
     "start": "node ./bin/db_patcher.js >/dev/null && node ./bin/server.js",
     "start-mem": "node ./bin/mem",
-<<<<<<< HEAD
-    "test": "npm run test-postgres && npm run test-mem && npm run test-server",
-    "test-mem": "./scripts/mocha-coverage.js test/mem",
-    "test-postgres": "node ./bin/db_patcher.js >/dev/null && ./scripts/mocha-coverage.js test/backend test/local",
-    "test-server": "./scripts/mocha-coverage.js db-server/test/local",
-    "test-travis": "grunt && node ./bin/db_patcher.js && ./scripts/mocha-coverage.js test/backend test/local db-server/test/local test/mem"
-=======
-    "test": "npm run test-mysql && npm run test-mem && npm run test-server && grunt eslint",
+    "test": "npm run test-postgres && npm run test-mem && npm run test-server && grunt eslint",
     "test-mem": "./scripts/mocha-coverage.js test/mem --exit",
-    "test-mysql": "node ./bin/db_patcher.js >/dev/null && ./scripts/mocha-coverage.js test/backend test/local --exit",
+    "test-postgres": "node ./bin/db_patcher.js >/dev/null && ./scripts/mocha-coverage.js test/backend test/local --exit",
     "test-server": "./scripts/mocha-coverage.js db-server/test/local --exit",
     "test-travis": "grunt && node ./bin/db_patcher.js && ./scripts/mocha-coverage.js test/backend test/local db-server/test/local test/mem --exit",
     "explain": "node scripts/explain-warn"
->>>>>>> 9397d5f4
   },
   "author": "Mozilla (https://mozilla.org/)",
   "homepage": "https://github.com/fortian/fxa-auth-db-postgres",
