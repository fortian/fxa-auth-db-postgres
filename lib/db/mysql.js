/* This Source Code Form is subject to the terms of the Mozilla Public
 * License, v. 2.0. If a copy of the MPL was not distributed with this
 * file, You can obtain one at http://mozilla.org/MPL/2.0/. */

'use strict'

const crypto = require('crypto')
const ip = require('ip')
const pg = require('pg')
const P = require('../promise')

const patch = require('./patch')
const dbUtil = require('./util')
const config = require('../../config')

const REQUIRED_CHARSET = 'UTF8MB4_BIN'
const DATABASE_NAME = require('../constants').DATABASE_NAME

const REQUIRED_SQL_MODES = [
  'STRICT_ALL_TABLES',
  'NO_ENGINE_SUBSTITUTION',
]

// https://www.postgresql.org/docs/10/static/errcodes-appendix.html
const ER_TOO_MANY_CONNECTIONS = 53300
const ER_DUP_ENTRY = 42710
const ER_LOCK_WAIT_TIMEOUT = '25P03'
const ER_LOCK_TABLE_FULL = '55P03'
const ER_LOCK_DEADLOCK = '40P01'
const ER_LOCK_ABORTED = 40002

// custom errors
const ER_DELETE_PRIMARY_EMAIL = 2100
const ER_EXPIRED_TOKEN_VERIFICATION_CODE = 2101
const ER_SIGNAL_NOT_FOUND = 1643

const RECOVERY_CODE_LENGTH = config.recoveryCodes.length

module.exports = function (log, error) {

  var LOCK_ERRNOS = [
    ER_LOCK_WAIT_TIMEOUT,
    ER_LOCK_TABLE_FULL,
    ER_LOCK_DEADLOCK,
    ER_LOCK_ABORTED
  ]

  // make a pool of connections that we can draw from
  function PostgreSQL(options) {
    options.master.database = DATABASE_NAME
    options.slave.database = DATABASE_NAME
    this.options = options
    this.ipHmacKey = options.ipHmacKey

    this.patchLevel = 0
    // poolCluster will remove the pool after `removeNodeErrorCount` errors.
    // We don't ever want to remove a pool because we only have one pool
    // for writing and reading each. Connection errors are mostly out of our
    // control for automatic recovery so monitoring of 503s is critical.
    // Since `removeNodeErrorCount` is Infinity `canRetry` must be false
    // to prevent inifinite retry attempts.
    this.poolCluster = pg.createPoolCluster(
      {
        removeNodeErrorCount: Infinity,
        canRetry: false
      }
    )

    if (options.charset && options.charset !== REQUIRED_CHARSET) {
      log.error('createPoolCluster.invalidCharset', { charset: options.charset })
      throw new Error('You cannot use any charset besides ' + REQUIRED_CHARSET)
    } else {
      options.charset = REQUIRED_CHARSET
    }

    options.master.charset = options.charset
    options.slave.charset = options.charset

    this.requiredModes = REQUIRED_SQL_MODES
    if (options.requiredSQLModes) {
      this.requiredModes = options.requiredSQLModes.split(',')
      this.requiredModes.forEach(mode => {
        if (! /^[A-Z0-9_]+$/.test(mode)) {
          throw new Error('Invalid SQL mode: ' + mode)
        }
      })
    }

    // Use separate pools for master and slave connections.
    this.poolCluster.add('MASTER', options.master)
    this.poolCluster.add('SLAVE', options.slave)
    this.getClusterConnection = P.promisify(this.poolCluster.getConnection, {
      context: this.poolCluster
    })


    this.statInterval = setInterval(
      reportStats.bind(this),
      options.statInterval || 15000
    )
    this.statInterval.unref()

    // prune tokens every so often
    function prune() {
      this.pruneTokens().then(
        function() {
          log.info('PostgreSQL.pruneTokens', { msg: 'Finished' })
        },
        function(err) {
          log.error('PostgreSQL.pruneTokens', { err: err })
        }
      )

      var pruneIn = options.pruneEvery / 2 + Math.floor(Math.random() * options.pruneEvery)
      setTimeout(prune.bind(this), pruneIn).unref()
    }
    // start the pruning off, but only if enabled in config
    if ( options.enablePruning ) {
      prune.bind(this)()
    }
  }

  function reportStats() {
    var nodes = Object.keys(this.poolCluster._nodes).map(
      function (name) {
        return this.poolCluster._nodes[name]
      }.bind(this)
    )
    var stats = nodes.reduce(
      function (totals, node) {
        totals.errors += node.errorCount
        totals.connections += node.pool._allConnections.length
        totals.queue += node.pool._connectionQueue.length
        totals.free += node.pool._freeConnections.length
        return totals
      },
      {
        stat: 'pg',
        errors: 0,
        connections: 0,
        queue: 0,
        free: 0
      }
    )
    log.info('stats', stats)
  }

  // this will be called from outside this file
  PostgreSQL.connect = function(options) {
    return P.resolve().then(() => {
      // check that the database patch level is what we expect (or one above)
      var pg = new PostgreSQL(options)

      // Select : dbMetadata
      // Fields : value
      // Where  : name = $1
      var DB_METADATA = 'CALL dbMetadata_1(?)'

      return pg.readFirstResult(DB_METADATA, [options.patchKey])
        .then(
          function (result) {
            pg.patchLevel = +result.value

            log.info('connect', {
              patchLevel: pg.patchLevel,
              patchLevelRequired: patch.level
            })

            if ( pg.patchLevel >= patch.level ) {
              return pg
            }

            throw new Error('dbIncorrectPatchLevel')
          }
        )
    })
  }

  PostgreSQL.prototype.close = function () {
    this.poolCluster.end()
    clearInterval(this.statInterval)
    return P.resolve()
  }

  PostgreSQL.prototype.ping = function () {
    return this.getConnection('MASTER')
      .then(
        function(connection) {
          var d = P.defer()
          connection.ping(
            function (err) {
              connection.release()
              return err ? d.reject(err) : d.resolve()
            }
          )
          return d.promise
        }
      )
  }

  // CREATE

  // Insert : accounts
  // Values : uid = $1, normalizedEmail = $2, email = $3, emailCode = $4, emailVerified = $5, kA = $6, wrapWrapKb = $7, authSalt = $8, verifierVersion = $9, verifyHash = $10, verifierSetAt = $11, createdAt = $12, locale = $13
  var CREATE_ACCOUNT = 'CALL createAccount_7(?, ?, ?, ?, ?, ?, ?, ?, ?, ?, ?, ?, ?)'

  PostgreSQL.prototype.createAccount = function (uid, data) {
    return this.write(
      CREATE_ACCOUNT,
      [
        uid,
        data.normalizedEmail,
        data.email,
        data.emailCode,
        data.emailVerified,
        data.kA,
        data.wrapWrapKb,
        data.authSalt,
        data.verifierVersion,
        data.verifyHash,
        data.verifierSetAt,
        data.createdAt,
        data.locale
      ]
    )
  }

  // Insert : sessionTokens
  // Values : tokenId = $1, tokenData = $2, uid = $3, createdAt = $4,
  //          uaBrowser = $5, uaBrowserVersion = $6, uaOS = $7, uaOSVersion = $8,
  //          uaDeviceType = $9, uaFormFactor = $10, tokenVerificationId = $11
  //          mustVerify = $12, tokenVerificationCode = $13, tokenVerificationCodeExpiresAt = $14
  var CREATE_SESSION_TOKEN = 'CALL createSessionToken_9(?, ?, ?, ?, ?, ?, ?, ?, ?, ?, ?, ?, ?, ?)'

  PostgreSQL.prototype.createSessionToken = function (tokenId, sessionToken) {
    return this.write(
      CREATE_SESSION_TOKEN,
      [
        tokenId,
        sessionToken.data,
        sessionToken.uid,
        sessionToken.createdAt,
        sessionToken.uaBrowser,
        sessionToken.uaBrowserVersion,
        sessionToken.uaOS,
        sessionToken.uaOSVersion,
        sessionToken.uaDeviceType,
        sessionToken.uaFormFactor,
        sessionToken.tokenVerificationId,
        !! sessionToken.mustVerify,
        sessionToken.tokenVerificationCode ? dbUtil.createHash(sessionToken.tokenVerificationCode): null,
        sessionToken.tokenVerificationCodeExpiresAt
      ]
    )
  }

  // Insert : keyFetchTokens
  // Values : tokenId = $1, authKey = $2, uid = $3, keyBundle = $4, createdAt = $5,
  //          tokenVerificationId = $6
  var CREATE_KEY_FETCH_TOKEN = 'CALL createKeyFetchToken_2(?, ?, ?, ?, ?, ?)'

  PostgreSQL.prototype.createKeyFetchToken = function (tokenId, keyFetchToken) {
    return this.write(
      CREATE_KEY_FETCH_TOKEN,
      [
        tokenId,
        keyFetchToken.authKey,
        keyFetchToken.uid,
        keyFetchToken.keyBundle,
        keyFetchToken.createdAt,
        keyFetchToken.tokenVerificationId
      ]
    )
  }

  // Insert : passwordForgotTokens
  // Values : tokenId = $1, tokenData = $2, uid = $3, passCode = $4, createdAt = $5, tries = $6
  var CREATE_PASSWORD_FORGOT_TOKEN = 'CALL createPasswordForgotToken_2(?, ?, ?, ?, ?, ?)'

  PostgreSQL.prototype.createPasswordForgotToken = function (tokenId, passwordForgotToken) {
    return this.write(
      CREATE_PASSWORD_FORGOT_TOKEN,
      [
        tokenId,
        passwordForgotToken.data,
        passwordForgotToken.uid,
        passwordForgotToken.passCode,
        passwordForgotToken.createdAt,
        passwordForgotToken.tries
      ]
    )
  }

  // Insert : passwordChangeTokens
  // Values : tokenId = $1, tokenData = $2, uid = $3, createdAt = $4
  var CREATE_PASSWORD_CHANGE_TOKEN = 'CALL createPasswordChangeToken_2(?, ?, ?, ?)'

  PostgreSQL.prototype.createPasswordChangeToken = function (tokenId, passwordChangeToken) {
    return this.write(
      CREATE_PASSWORD_CHANGE_TOKEN,
      [
        tokenId,
        passwordChangeToken.data,
        passwordChangeToken.uid,
        passwordChangeToken.createdAt
      ]
    )
  }

  const UPSERT_AVAILABLE_COMMAND = 'CALL upsertAvailableCommand_1(?, ?, ?, ?)'
  const PURGE_AVAILABLE_COMMANDS = 'CALL purgeAvailableCommands_1(?, ?)'

  function makeStatementsToAddAvailableCommands(uid, deviceId, deviceInfo) {
    const availableCommands = deviceInfo.availableCommands || {}
    return Object.keys(availableCommands).reduce((acc, commandName) => {
      const commandData = availableCommands[commandName]
      acc.push({
        sql: UPSERT_AVAILABLE_COMMAND,
        params: [uid, deviceId, commandName, commandData]
      })
      return acc
    }, [])
  }

  const CREATE_DEVICE = 'CALL createDevice_4(?, ?, ?, ?, ?, ?, ?, ?, ?)'

  PostgreSQL.prototype.createDevice = function (uid, deviceId, deviceInfo) {
    const statements = [{
      sql: CREATE_DEVICE,
      params: [
        uid,
        deviceId,
        deviceInfo.sessionTokenId,
        deviceInfo.name, // inNameUtf8
        deviceInfo.type,
        deviceInfo.createdAt,
        deviceInfo.callbackURL,
        deviceInfo.callbackPublicKey,
        deviceInfo.callbackAuthKey
      ]
    }]
    if (deviceInfo.hasOwnProperty('availableCommands')) {
      statements.push(...makeStatementsToAddAvailableCommands(uid, deviceId, deviceInfo))
    }
    return this.writeMultiple(statements)
  }

  const UPDATE_DEVICE = 'CALL updateDevice_5(?, ?, ?, ?, ?, ?, ?, ?, ?)'

  PostgreSQL.prototype.updateDevice = function (uid, deviceId, deviceInfo) {
    const statements = [{
      sql: UPDATE_DEVICE,
      params: [
        uid,
        deviceId,
        deviceInfo.sessionTokenId,
        deviceInfo.name, // inNameUtf8
        deviceInfo.type,
        deviceInfo.callbackURL,
        deviceInfo.callbackPublicKey,
        deviceInfo.callbackAuthKey,
        deviceInfo.callbackIsExpired
      ],
      resultHandler(result) {
        // If the UPDATE_DEVICE fails, no need to continue!
        if (result.affectedRows === 0) {
          log.error('PostgreSQL.updateDevice', { err: result })
          throw error.notFound()
        }
      }
    }]
    if (deviceInfo.hasOwnProperty('availableCommands')) {
      statements.push({sql: PURGE_AVAILABLE_COMMANDS, params: [uid, deviceId]},
                      ...makeStatementsToAddAvailableCommands(uid, deviceId, deviceInfo))
    }
    return this.writeMultiple(statements)
  }

  // READ

  // Select : accounts
  // Fields : uid
  // Where  : normalizedEmail = LOWER($1)
  var ACCOUNT_EXISTS = 'CALL accountExists_2(?)'

  PostgreSQL.prototype.accountExists = function (emailBuffer) {
    return this.readFirstResult(ACCOUNT_EXISTS, [emailBuffer.toString('utf8')])
  }

  // Select : accounts
  // Fields : uid
  // Where  : uid = $1 AND verifyHash = $2
  var CHECK_PASSWORD = 'CALL checkPassword_1(?, ?)'

  PostgreSQL.prototype.checkPassword = function (uid, hash) {
    return this.readFirstResult(
      CHECK_PASSWORD,
      [uid, hash.verifyHash]
    ).catch(function(err) {
      // If .readFirstResult() doesn't find anything, it returns an error.notFound()
      // so we need to convert that to an error.incorrectPassword()
      if ( err.errno === error.notFound().errno ) {
        throw error.incorrectPassword()
      }
      throw err
    })
  }

  // Select : devices d, sessionTokens s, deviceAvailableCommands dc, deviceCommandIdentifiers ci
  // Fields : d.uid, d.id, d.sessionTokenId, d.name, d.type, d.createdAt, d.callbackURL,
  //          d.callbackPublicKey, d.callbackAuthKey, d.callbackIsExpired,
  //          s.uaBrowser, s.uaBrowserVersion, s.uaOS, s.uaOSVersion, s.uaDeviceType,
  //          s.uaFormFactor, s.lastAccessTime, {  ci.commandName : dc.commandData }
  // Where  : d.uid = $1
  var ACCOUNT_DEVICES = 'CALL accountDevices_15(?)'

  PostgreSQL.prototype.accountDevices = function (uid) {
    return this.readAllResults(ACCOUNT_DEVICES, [uid])
      .then(rows => dbUtil.aggregateNameValuePairs(rows, 'id', 'commandName', 'commandData', 'availableCommands'))
  }

  // Select : devices d, sessionTokens s, deviceAvailableCommands dc, deviceCommandIdentifiers ci
  // Fields : d.uid, d.id, d.sessionTokenId, d.name, d.type, d.createdAt, d.callbackURL,
  //          d.callbackPublicKey, d.callbackAuthKey, d.callbackIsExpired,
  //          s.uaBrowser, s.uaBrowserVersion, s.uaOS, s.uaOSVersion, s.uaDeviceType,
  //          s.uaFormFactor, s.lastAccessTime, {  ci.commandName : dc.commandData }
  // Where  : d.uid = $1 AND d.id = $2
  var DEVICE = 'CALL device_2(?, ?)'

  PostgreSQL.prototype.device = function (uid, id) {
    return this.readAllResults(DEVICE, [uid, id])
      .then(rows => dbUtil.aggregateNameValuePairs(rows, 'id', 'commandName', 'commandData', 'availableCommands'))
      .then(devices => {
        if (devices.length === 0) {
          throw error.notFound()
        }
        return devices[0]
      })
  }

  // Select : devices d, unverifiedTokens u
  // Fields : d.id, d.name, d.type, d.createdAt, d.callbackURL, d.callbackPublicKey,
  //          d.callbackAuthKey, d.callbackIsExpired
  // Where  : u.uid = $1 AND u.tokenVerificationId = $2 AND
  //          u.tokenId = d.sessionTokenId AND u.uid = d.uid
  var DEVICE_FROM_TOKEN_VERIFICATION_ID = 'CALL deviceFromTokenVerificationId_6(?, ?)'

  PostgreSQL.prototype.deviceFromTokenVerificationId = function (uid, tokenVerificationId) {
    return this.readAllResults(DEVICE_FROM_TOKEN_VERIFICATION_ID, [uid, tokenVerificationId])
      .then(rows => dbUtil.aggregateNameValuePairs(rows, 'id', 'commandName', 'commandData', 'availableCommands'))
      .then(devices => {
        if (devices.length === 0) {
          throw error.notFound()
        }
        return devices[0]
      })
  }

  // Select : sessionTokens t, accounts a, devices d, unverifiedTokens ut
  // Fields : t.tokenData, t.uid, t.createdAt, t.uaBrowser, t.uaBrowserVersion, t.uaOS,
  //          t.uaOSVersion, t.uaDeviceType, t.uaFormFactor, t.lastAccessTime, t.authAt,
  //          a.emailVerified, a.email, a.emailCode, a.verifierSetAt, a.locale,
  //          a.createdAt AS accountCreatedAt, a.profileChangedAt,
  //          d.id AS deviceId, d.name AS deviceName, d.type AS deviceType, d.createdAt
  //          AS deviceCreatedAt, d.callbackURL AS deviceCallbackURL, d.callbackPublicKey
  //          AS deviceCallbackPublicKey, d.callbackAuthKey AS deviceCallbackAuthKey,
  //          d.callbackIsExpired AS deviceCallbackIsExpired
  //          ut.tokenVerificationId, ut.mustVerify
  // Where  : t.tokenId = $1 AND t.uid = a.uid AND t.tokenId = d.sessionTokenId AND
  //          t.uid = d.uid AND t.tokenId = u.tokenId
  var SESSION_DEVICE = 'CALL sessionWithDevice_16(?)'

  PostgreSQL.prototype.sessionToken = function (id) {
    return this.readAllResults(SESSION_DEVICE, [id])
      .then(rows => dbUtil.aggregateNameValuePairs(rows, 'deviceId', 'deviceCommandName', 'deviceCommandData', 'deviceAvailableCommands'))
      .then(results => {
        if (results.length === 0) {
          throw error.notFound()
        }
        return results[0]
      })
  }

  // Select : sessionTokens t, devices d
  // Fields : t.tokenId, t.uid, t.createdAt, t.uaBrowser, t.uaBrowserVersion,
  //          t.uaOS, t.uaOSVersion, t.uaDeviceType, t.uaFormFactor, t.lastAccessTime, t.authAt,
  //          d.id AS deviceId, d.name AS deviceName, d.type AS deviceType,
  //          d.createdAt AS deviceCreatedAt, d.callbackURL AS deviceCallbackURL,
  //          d.callbackPublicKey AS deviceCallbackPublicKey, d.callbackAuthKey AS deviceCallbackAuthKey,
  //          d.callbackIsExpired AS deviceCallbackIsExpired
  // Where  : t.uid = $1 AND t.tokenId = d.sessionTokenId AND
  //          t.uid = d.uid AND t.tokenId = u.tokenId
  var SESSIONS = 'CALL sessions_11(?)'

  PostgreSQL.prototype.sessions = function (uid) {
    return this.readAllResults(SESSIONS, [uid])
      .then(rows => dbUtil.aggregateNameValuePairs(rows, 'deviceId', 'deviceCommandName', 'deviceCommandData', 'deviceAvailableCommands'))
  }

  // Select : keyFetchTokens t, accounts a
  // Fields : t.authKey, t.uid, t.keyBundle, t.createdAt, a.emailVerified, a.verifierSetAt
  // Where  : t.tokenId = $1 AND t.uid = a.uid
  var KEY_FETCH_TOKEN = 'CALL keyFetchToken_1(?)'

  PostgreSQL.prototype.keyFetchToken = function (id) {
    return this.readFirstResult(KEY_FETCH_TOKEN, [id])
  }

  // Select : keyFetchTokens t, accounts a, unverifiedTokens ut
  // Fields : t.authKey, t.uid, t.keyBundle, t.createdAt, a.emailVerified, a.verifierSetAt,
  //          ut.tokenVerificationId
  // Where  : t.tokenId = $1 AND t.uid = a.uid AND t.tokenId = ut.tokenId
  var KEY_FETCH_TOKEN_VERIFIED = 'CALL keyFetchTokenWithVerificationStatus_2(?)'

  PostgreSQL.prototype.keyFetchTokenWithVerificationStatus = function (tokenId) {
    return this.readFirstResult(KEY_FETCH_TOKEN_VERIFIED, [tokenId])
  }

  // Select : accountResetTokens t, accounts a
  // Fields : t.uid, t.tokenData, t.createdAt, a.verifierSetAt
  // Where  : t.tokenId = $1 AND t.uid = a.uid
  var ACCOUNT_RESET_TOKEN = 'CALL accountResetToken_1(?)'

  PostgreSQL.prototype.accountResetToken = function (id) {
    return this.readFirstResult(ACCOUNT_RESET_TOKEN, [id])
  }

  // Select : passwordForgotToken t, accounts a
  // Fields : t.uid, t.tokenData, t.createdAt, t.passCode, t.tries, a.email, a.verifierSetAt
  // Where  : t.tokenId = $1 AND t.uid = a.uid
  var PASSWORD_FORGOT_TOKEN = 'CALL passwordForgotToken_2(?)'
  PostgreSQL.prototype.passwordForgotToken = function (id) {
    return this.readFirstResult(PASSWORD_FORGOT_TOKEN, [id])
  }

  // Select : passwordChangeToken t, accounts a
  // Fields : t.uid, t.tokenData, t.createdAt, a.email, a.verifierSetAt
  // Where  : t.tokenId = $1 AND t.uid = a.uid
  var PASSWORD_CHANGE_TOKEN = 'CALL passwordChangeToken_3(?)'

  PostgreSQL.prototype.passwordChangeToken = function (id) {
    return this.readFirstResult(PASSWORD_CHANGE_TOKEN, [id])
  }

  // Select : accounts
  // Fields : uid, email, normalizedEmail, emailVerified, emailCode, kA, wrapWrapKb, verifierVersion, authSalt, verifierSetAt, createdAt, lockedAt
  // Where  : accounts.normalizedEmail = LOWER($1)
  var EMAIL_RECORD = 'CALL emailRecord_4(?)'

  PostgreSQL.prototype.emailRecord = function (emailBuffer) {
    return this.readFirstResult(EMAIL_RECORD, [emailBuffer.toString('utf8')])
  }

  // Select : accounts
  // Fields : uid, email, normalizedEmail, emailVerified, emailCode, kA, wrapWrapKb, verifierVersion, authSalt,
  //          verifierSetAt, createdAt, locale, lockedAt, profileChangedAt
  // Where  : accounts.uid = LOWER($1)
  var ACCOUNT = 'CALL account_4(?)'

  PostgreSQL.prototype.account = function (uid) {
    return this.readFirstResult(ACCOUNT, [uid])
  }

  // UPDATE

  // Update : passwordForgotTokens
  // Set    : tries = $1
  // Where  : tokenId = $2
  var UPDATE_PASSWORD_FORGOT_TOKEN = 'CALL updatePasswordForgotToken_1(?, ?)'

  PostgreSQL.prototype.updatePasswordForgotToken = function (tokenId, token) {
    return this.write(UPDATE_PASSWORD_FORGOT_TOKEN, [token.tries, tokenId])
  }

  // Update : sessionTokens
  // Set    : uaBrowser = $2, uaBrowserVersion = $3, uaOS = $4, uaOSVersion = $5,
  //          uaDeviceType = $6, uaFormFactor = $7, lastAccessTime = $8,
  //          authAt = $9, mustVerify = $10
  // Where  : tokenId = $1
  var UPDATE_SESSION_TOKEN = 'CALL updateSessionToken_3(?, ?, ?, ?, ?, ?, ?, ?, ?, ?)'

  PostgreSQL.prototype.updateSessionToken = function (tokenId, token) {
    return this.write(
      UPDATE_SESSION_TOKEN,
      [
        tokenId,
        token.uaBrowser,
        token.uaBrowserVersion,
        token.uaOS,
        token.uaOSVersion,
        token.uaDeviceType,
        token.uaFormFactor,
        token.lastAccessTime,
        token.authAt,
        token.mustVerify
      ]
    )
  }

  // DELETE

  // Delete : sessionTokens, keyFetchTokens, accountResetTokens, passwordChangeTokens,
  //          passwordForgotTokens, accounts, devices, unverifiedTokens, emails, signinCodes, totp
  // Where  : uid = $1
  var DELETE_ACCOUNT = 'CALL deleteAccount_15(?)'

  PostgreSQL.prototype.deleteAccount = function (uid) {
    return this.write(DELETE_ACCOUNT, [uid])
  }

  // Delete : sessionTokens, unverifiedTokens, devices
  // Where  : tokenId = $1
  var DELETE_SESSION_TOKEN = 'CALL deleteSessionToken_3(?)'

  PostgreSQL.prototype.deleteSessionToken = function (tokenId) {
    return this.write(DELETE_SESSION_TOKEN, [tokenId])
  }

  // Delete : keyFetchTokens, unverifiedTokens
  // Where  : tokenId = $1
  var DELETE_KEY_FETCH_TOKEN = 'CALL deleteKeyFetchToken_2(?)'

  PostgreSQL.prototype.deleteKeyFetchToken = function (tokenId) {
    return this.write(DELETE_KEY_FETCH_TOKEN, [tokenId])
  }

  // Delete : unverifiedTokens
  // Where  : tokenVerificationId = $1, uid = $2
  var VERIFY_TOKENS = 'CALL verifyToken_3(?, ?)'

  PostgreSQL.prototype.verifyTokens = function (tokenVerificationId, accountData) {
    return this.read(VERIFY_TOKENS, [tokenVerificationId, accountData.uid])
      .then(function (result) {
        if (result.affectedRows === 0) {
          throw error.notFound()
        }
      })
  }

  // Delete : unverifiedTokens
  // Where  : tokenVerificationCode = $1, uid = $2
  const VERIFY_TOKEN_CODE = 'CALL verifyTokenCode_1(?, ?)'

  PostgreSQL.prototype.verifyTokenCode = function (tokenData, accountData) {
    return this.readFirstResult(VERIFY_TOKEN_CODE, [dbUtil.createHash(tokenData.code), accountData.uid])
      .then((result) => {
        if (result['@updateCount'] === 0) {
          throw error.notFound()
        }
      })
      .catch((err) => {
        // Custom error when attempted to verify an expired code
        if (err.errno === ER_EXPIRED_TOKEN_VERIFICATION_CODE) {
          throw error.expiredTokenVerificationCode()
        }
        throw err
      })
  }

  // Delete : accountResetTokens
  // Where  : tokenId = $1
  var DELETE_ACCOUNT_RESET_TOKEN = 'CALL deleteAccountResetToken_1(?)'

  PostgreSQL.prototype.deleteAccountResetToken = function (tokenId) {
    return this.write(DELETE_ACCOUNT_RESET_TOKEN, [tokenId])
  }

  // Delete : passwordForgotTokens
  // Where  : tokenId = $1
  var DELETE_PASSWORD_FORGOT_TOKEN = 'CALL deletePasswordForgotToken_1(?)'

  PostgreSQL.prototype.deletePasswordForgotToken = function (tokenId) {
    return this.write(DELETE_PASSWORD_FORGOT_TOKEN, [tokenId])
  }

  // Delete : passwordChangeTokens
  // Where  : tokenId = $1
  var DELETE_PASSWORD_CHANGE_TOKEN = 'CALL deletePasswordChangeToken_1(?)'

  PostgreSQL.prototype.deletePasswordChangeToken = function (tokenId) {
    return this.write(DELETE_PASSWORD_CHANGE_TOKEN, [tokenId])
  }

  // Select : devices
  // Fields : sessionTokenId
  // Delete : devices, sessionTokens, unverifiedTokens
  // Where  : uid = $1, deviceId = $2
  var DELETE_DEVICE = 'CALL deleteDevice_3(?, ?)'

  PostgreSQL.prototype.deleteDevice = function (uid, deviceId) {
    return this.write(DELETE_DEVICE, [ uid, deviceId ], results => {
      const result = results[1]
      if (result.affectedRows === 0) {
        log.error('PostgreSQL.deleteDevice', { err: result })
        throw error.notFound()
      }
      return results[0][0]
    })
  }

  // VERIFICATION REMINDERS

  // INSERT : id, uid, email, emailCode, type, acceptLanguage, createdAt
  var CREATE_REMINDER = 'CALL createVerificationReminder_2(?, ?, ?)'

  PostgreSQL.prototype.createVerificationReminder = function (body) {
    if (! body || ! body.uid || ! body.type) {
      throw error.wrap(new Error('"uid", "type" are required'))
    }

    var reminderData = {
      uid: Buffer.from(body.uid),
      type: body.type,
      createdAt: Date.now()
    }

    return this.write(CREATE_REMINDER, [
      reminderData.uid,
      reminderData.type,
      reminderData.createdAt
    ])
  }

  // SELECT:
  var FETCH_REMINDERS = 'CALL fetchVerificationReminders_2(?, ?, ?, ?, ?)'

  PostgreSQL.prototype.fetchReminders = function (body, query) {
    var now = Date.now()

    if (! query || ! query.reminderTime || ! query.reminderTimeOutdated || ! query.type || ! query.limit) {
      throw error.wrap(new Error('fetchReminders - reminderTime, reminderTimeOutdated, limit or type missing'))
    }

    return this.read(FETCH_REMINDERS, [
      now,
      query.type,
      query.reminderTime,
      query.reminderTimeOutdated,
      query.limit
    ]).then(function (readResult) {
      return readResult[0]
    })
  }

  // DELETE REMINDER:
  var DELETE_REMINDER = 'CALL deleteVerificationReminder_1(?, ?)'

  PostgreSQL.prototype.deleteReminder = function (body) {
    if (! body || ! body.uid || ! body.type) {
      throw error.wrap(new Error('"uid", "type" are required'))
    }

    var reminderData = {
      uid: body.uid,
      type: body.type
    }

    return this.write(
      DELETE_REMINDER,
      [
        reminderData.uid,
        reminderData.type
      ]
    )
  }

  // BATCH

  // Step   : 1
  // Delete : sessionTokens, keyFetchTokens, accountResetTokens, passwordChangeTokens,
  //          passwordForgotTokens, devices, unverifiedTokens
  // Where  : uid = $1
  //
  // Step   : 2
  // Update : accounts
  // Set    : verifyHash = $2, authSalt = $3, wrapWrapKb = $4, verifierSetAt = $5, verifierVersion = $6
  // Where  : uid = $1
  var RESET_ACCOUNT = 'CALL resetAccount_9(?, ?, ?, ?, ?, ?)'

  PostgreSQL.prototype.resetAccount = function (uid, data) {
    return this.write(
      RESET_ACCOUNT,
      [uid, data.verifyHash, data.authSalt, data.wrapWrapKb, data.verifierSetAt, data.verifierVersion]
    )
  }

  // Update : accounts, emails
  // Set    : emailVerified = true if email is in accounts table or isVerified = true if on email table
  // Where  : uid = $1, emailCode = $2
  var VERIFY_EMAIL = 'CALL verifyEmail_6(?, ?)'

  PostgreSQL.prototype.verifyEmail = function (uid, emailCode) {
    return this.write(VERIFY_EMAIL, [uid, emailCode])
  }

  // Step   : 1
  // Delete : passwordForgotTokens
  // Where  : tokenId = $1
  //
  // Step   : 2
  // Insert : accountResetTokens
  // Values : tokenId = $2, tokenData = $3, uid = $4, createdAt = $5
  //
  // Step   : 3
  // Update : accounts
  // Set    : emailVerified = true
  // Where  : uid = $4
  //
  // Step   : 4
  // Update : emails
  // Set    : isVerified = true
  // Where  : isPrimary = true AND uid = $4
  var FORGOT_PASSWORD_VERIFIED = 'CALL forgotPasswordVerified_7(?, ?, ?, ?, ?)'

  PostgreSQL.prototype.forgotPasswordVerified = function (tokenId, accountResetToken) {
    return this.write(
      FORGOT_PASSWORD_VERIFIED,
      [
        tokenId,
        accountResetToken.tokenId,
        accountResetToken.data,
        accountResetToken.uid,
        accountResetToken.createdAt
      ]
    )
  }

  // Update : accounts
  // Set    : locale = $1
  // Where  : uid = $2
  var UPDATE_LOCALE = 'CALL updateLocale_1(?, ?)'

  PostgreSQL.prototype.updateLocale = function (uid, data) {
    return this.write(UPDATE_LOCALE, [data.locale, uid])
  }

  var CREATE_UNBLOCK_CODE = 'CALL createUnblockCode_1(?, ?, ?)'

  PostgreSQL.prototype.createUnblockCode = function (uid, code) {
    // hash the code since it's like a password
    code = dbUtil.createHash(uid, code)
    return this.write(
      CREATE_UNBLOCK_CODE,
      [ uid, code, Date.now() ],
      function (result) {
        return {}
      }
    )
  }

  var CONSUME_UNBLOCK_CODE = 'CALL consumeUnblockCode_3(?, ?)'

  PostgreSQL.prototype.consumeUnblockCode = function (uid, code) {
    // hash the code since it's like a password
    code = dbUtil.createHash(uid, code)
    return this.write(
      CONSUME_UNBLOCK_CODE,
      [ uid, code ],
      function (result) {
        if (result.length === 0 || result[0].length === 0 || ! result[0][0].createdAt) {
          log.error('PostgreSQL.consumeUnblockCode', { err: result })
          throw error.notFound()
        }
        return result[0][0]
      }
    )
  }

  // USER EMAILS
  // Insert : emails
  // Values : normalizedEmail = $1, email = $2, uid = $3, emailCode = $4, isVerified = $5, verifiedAt = $7, createdAt = $8
  var CREATE_EMAIL = 'CALL createEmail_2(?, ?, ?, ?, ?, ?, ?)'
  PostgreSQL.prototype.createEmail = function (uid, data) {
    return this.write(
      CREATE_EMAIL,
      [
        data.normalizedEmail,
        data.email,
        uid,
        data.emailCode,
        data.isVerified,
        data.verifiedAt,
        Date.now()
      ]
    )
  }

  // Get : email
  // Values : email = $1
  var GET_SECONDARY_EMAIL = 'CALL getSecondaryEmail_1(?)'
  PostgreSQL.prototype.getSecondaryEmail = function (email) {
    return this.readFirstResult(GET_SECONDARY_EMAIL, [email])
  }

  // Select : accounts
  // Fields : uid, email, normalizedEmail, emailVerified, emailCode, kA, wrapWrapKb, verifierVersion, authSalt,
  //          verifierSetAt, createdAt, lockedAt, primaryEmail, profileChangedAt
  // Where  : emails.normalizedEmail = LOWER($1)
<<<<<<< HEAD
  var GET_ACCOUNT_RECORD = 'CALL accountRecord_2(?)'
  PostgreSQL.prototype.accountRecord = function (email) {
=======
  var GET_ACCOUNT_RECORD = 'CALL accountRecord_3(?)'
  MySql.prototype.accountRecord = function (email) {
>>>>>>> 9397d5f4
    return this.readFirstResult(GET_ACCOUNT_RECORD, [email])
  }

  // Select : emails
  // Values : uid = $1
  var ACCOUNT_EMAILS = 'CALL accountEmails_4(?)'
  PostgreSQL.prototype.accountEmails = function (uid) {
    return this.readAllResults(
      ACCOUNT_EMAILS,
      [
        uid
      ]
    )
  }

  // Update : emails
  // Values : uid = $1, email = $2
<<<<<<< HEAD
  var SET_PRIMARY_EMAIL = 'CALL setPrimaryEmail_1(?, ?)'
  PostgreSQL.prototype.setPrimaryEmail = function (uid, email) {
=======
  var SET_PRIMARY_EMAIL = 'CALL setPrimaryEmail_2(?, ?)'
  MySql.prototype.setPrimaryEmail = function (uid, email) {
>>>>>>> 9397d5f4
    return this.write(
      SET_PRIMARY_EMAIL,
      [
        uid,
        email
      ]
    )
  }

  // Delete : emails
  // Values : uid = $1, email = $2
<<<<<<< HEAD
  var DELETE_EMAIL = 'CALL deleteEmail_2(?, ?)'
  PostgreSQL.prototype.deleteEmail = function (uid, email) {
=======
  var DELETE_EMAIL = 'CALL deleteEmail_3(?, ?)'
  MySql.prototype.deleteEmail = function (uid, email) {
>>>>>>> 9397d5f4
    return this.write(
      DELETE_EMAIL,
      [
        uid,
        email
      ]
    )
      .catch(function(err){
        // Signal exception is triggered when an attempt to
        // delete a primary email.
        if (err.errno === ER_DELETE_PRIMARY_EMAIL) {
          throw error.cannotDeletePrimaryEmail()
        }
        throw err
      })
  }

  // Internal

  PostgreSQL.prototype.singleQuery = function (poolName, sql, params) {
    return this.getConnection(poolName)
      .then(
        function (connection) {
          return query(connection, sql, params)
            .then(
              function (result) {
                connection.release()
                return result
              },
              function (err) {
                connection.release()
                throw err
              }
            )
        }
      )
  }

  PostgreSQL.prototype.multipleQueries = function (poolName, queries, finalQuery) {
    return this.getConnection(poolName)
      .then(
        function (connection) {
          var results = []
          return P.each(
            queries,
            function (q) {
              return query(connection, q.sql, q.params)
                .then(
                  function (result) {
                    results.push(result)
                  }
                )
            }
          )
          .then(
            function () {
              return results
            }
          )
          .finally(
            function () {
              if (finalQuery) {
                return query(connection, finalQuery.sql, finalQuery.params)
                  .finally(finish)
              }

              finish()

              function finish () {
                connection.release()
              }
            }
          )
        }
      )
  }

  PostgreSQL.prototype.transaction = function (fn) {
    return retryable(
      function () {
        return this.getConnection('MASTER')
          .then(
            function (connection) {
              return query(connection, 'BEGIN')
                .then(
                  function () {
                    return fn(connection)
                  }
                )
                .then(
                  function (result) {
                    return query(connection, 'COMMIT')
                      .then(function () { return result })
                  }
                )
                .catch(
                  function (err) {
                    log.error('PostgreSQL.transaction', { err: err })
                    return query(connection, 'ROLLBACK')
                      .then(function () { throw err })
                  }
                )
                .then(
                  function (result) {
                    connection.release()
                    return result
                  },
                  function (err) {
                    connection.release()
                    throw err
                  }
                )
            }
          )
      }.bind(this),
      LOCK_ERRNOS
    )
    .catch(
      function (err) {
        throw error.wrap(err)
      }
    )
  }

  PostgreSQL.prototype.readFirstResult = function (sql, params) {
    return this.read(sql, params)
      .then(function(results) {
        // instead of the result being [result], it'll be [[result...]]
        if (! results.length) { throw error.notFound() }
        if (! results[0].length) { throw error.notFound() }
        return results[0][0]
      })
  }

  PostgreSQL.prototype.readAllResults = function (sql, params) {
    return this.read(sql, params)
      .then(function(results) {
        // instead of the result being [result], it'll be [[result...]]
        if (! results.length) { throw error.notFound() }
        return results[0]
      })
  }

  PostgreSQL.prototype.read = function (sql, params) {
    return this.singleQuery('SLAVE*', sql, params)
      .catch(
        function (err) {
          log.error('PostgreSQL.read', { sql: sql, id: params, err: err })
          throw error.wrap(err)
        }
      )
  }

  PostgreSQL.prototype.readMultiple = function (queries, finalQuery) {
    return this.multipleQueries('SLAVE*', queries, finalQuery)
      .catch(
        function (err) {
          log.error('PostgreSQL.readMultiple', { err: err })
          throw error.wrap(err)
        }
      )
  }

  PostgreSQL.prototype.write = function (sql, params, resultHandler) {
    return this.singleQuery('MASTER', sql, params)
      .then(
        function (result) {
          log.trace('PostgreSQL.write', { sql: sql, result: result })
          if (resultHandler) {
            return resultHandler(result)
          }
          return {}
        },
        function (err) {
          log.error('PostgreSQL.write', { sql: sql, err: err })
          if (err.errno === ER_DUP_ENTRY) {
            err = error.duplicate()
          }
          else {
            err = error.wrap(err)
          }
          throw err
        }
      )
  }

  PostgreSQL.prototype.writeMultiple = function (queries) {
    return this.transaction(connection => {
      return P.each(queries, ({sql, params, resultHandler}) => {
        return query(connection, sql, params)
        .then(
          function (result) {
            log.trace('PostgreSQL.writeMultiple', { sql, result })
            if (resultHandler) {
              return resultHandler(result)
            }
          },
          function (err) {
            log.error('PostgreSQL.writeMultiple', { sql, err })
            if (err.errno === ER_DUP_ENTRY) {
              err = error.duplicate()
            }
            else {
              err = error.wrap(err)
            }
            throw err
          }
        )
      })
    })
    .then(() => {
      return {}
    })
  }

  PostgreSQL.prototype.getConnection = function (name) {
    return new P((resolve, reject) => {
      retryable(
        this.getClusterConnection.bind(this, name),
        [ER_TOO_MANY_CONNECTIONS, 'ECONNREFUSED', 'ETIMEDOUT', 'ECONNRESET']
      ).then((connection) => {

        if (connection._fxa_initialized) {
          return resolve(connection)
        }

        // Enforce sane defaults on every new connection.
        // These *should* be set by the database by default, but it's nice
        // to have an additional layer of protection here.
        connection.query('SELECT @@sql_mode AS mode;', (err, rows) => {
          if (err) {
            return reject(err)
          }

          const currentModes = rows[0]['mode'].split(',')
          this.requiredModes.forEach(requiredMode => {
            if (currentModes.indexOf(requiredMode) === -1) {
              currentModes.push(requiredMode)
            }
          })

          const newMode = currentModes.join(',')
          connection.query(`SET SESSION sql_mode = '${newMode}';`, (err) => {
            if (err) {
              return reject(err)
            }

            connection.query('SET NAMES utf8mb4 COLLATE utf8mb4_bin;', (err) => {
              if (err) {
                return reject(err)
              }

              connection._fxa_initialized = true
              resolve(connection)
            })
          })
        })
      })
    })
  }

  function query(connection, sql, params) {
    var d = P.defer()
    connection.query(
      sql,
      params || [],
      function (err, results) {
        if (err) { return d.reject(err) }
        d.resolve(results)
      }
    )
    return d.promise
  }

  function retryable(fn, errnos) {
    function success(result) {
      return result
    }
    function failure(err) {
      var errno = err.cause ? err.cause.errno : err.errno
      log.error('PostgreSQL.retryable', { err: err })
      if (errnos.indexOf(errno) === -1) {
        throw err
      }
      return fn()
    }
    return fn().then(success, failure)
  }

  // exposed for testing only
  PostgreSQL.prototype.retryable_ = retryable

  const PRUNE = 'CALL prune_7(?)'
  PostgreSQL.prototype.pruneTokens = function () {
    log.info('PostgreSQL.pruneTokens')

    var pruneTokensMaxAge = this.options.pruneTokensMaxAge

    if (! pruneTokensMaxAge || pruneTokensMaxAge === 0) {
      throw new Error('pruneTokensMaxAge is misconfigured')
    }

    var pruneTokensOlderThanDate = Date.now() - pruneTokensMaxAge

    return this.write(PRUNE, [pruneTokensOlderThanDate])
  }

  // Utility method for logging connection config at startup
  PostgreSQL.prototype._connectionConfig = function (poolName) {
    var exclude = [
      'pool',
      'password',
      'user',
      'host',
      'port'
    ]

    return this.getConnection(poolName)
      .then(
        function (connection) {
          return query(connection, 'SELECT 1')
            .then(
              function (result) {
                var config = {}
                Object.keys(connection.config).sort().forEach(function(key) {
                  if (exclude.indexOf(key) === -1) {
                    config[key] = connection.config[key]
                  }
                })
                connection.release()
                return config
              },
              function (err) {
                connection.release()
                throw err
              }
            )
        }
      )
  }

  // Utility method for logging charset/collation and other variables at startup
  PostgreSQL.prototype._showVariables = function (poolName) {
    var include = [
      'character_set_client',
      'character_set_connection',
      'character_set_database',
      'character_set_filesystem',
      'character_set_results',
      'character_set_server',
      'character_set_system',
      'collation_connection',
      'collation_database',
      'collation_server',
      'max_connections',
      'version',
      'wait_timeout',
      'sql_mode'
    ]

    return this.getConnection(poolName)
      .then(
        function (connection) {
          return query(connection, 'SHOW VARIABLES')
            .then(
              function(variables) {
                var vars = {}
                variables.forEach(function(v) {
                  var name = v.Variable_name
                  if (include.indexOf(name) !== -1) {
                    vars[name] = v.Value
                  }
                })
                connection.release()
                return vars
              },
              function(err) {
                connection.release()
                throw err
              }
            )
        }
      )
  }

  function ipHmac(key, uid, addr) {
    if (ip.isV4Format(addr)) {
      addr = '::' + addr
    }
    addr = ip.toBuffer(addr)

    var hmac = crypto.createHmac('sha256', key)
    hmac.update(uid)
    hmac.update(addr)

    return hmac.digest()
  }

  var SECURITY_EVENT_NAMES = {
    'account.create': 1,
    'account.login': 2,
    'account.reset': 3
  }

  var CREATE_SECURITY_EVENT = 'CALL createSecurityEvent_3(?, ?, ?, ?, ?)'
  PostgreSQL.prototype.createSecurityEvent = function (data) {
    var uid = data.uid
    var tokenId = data.tokenId
    var nameId = SECURITY_EVENT_NAMES[data.name]
    var ipAddr = ipHmac(this.ipHmacKey, uid, data.ipAddr)
    return this.write(CREATE_SECURITY_EVENT, [uid, tokenId, nameId, ipAddr, Date.now()])
  }

  var FETCH_SECURITY_EVENTS = 'CALL fetchSecurityEvents_1(?, ?)'
  PostgreSQL.prototype.securityEvents = function (where) {
    var uid = where.id

    var ipAddr = ipHmac(this.ipHmacKey, uid, where.ipAddr)
    return this.read(FETCH_SECURITY_EVENTS, [uid, ipAddr])
      .then(
        function (result) {
          return result[0]
        }
      )
  }

  const CREATE_EMAIL_BOUNCE = 'CALL createEmailBounce_1(?, ?, ?, ?)'
  PostgreSQL.prototype.createEmailBounce = function (data) {
    const args = [
      data.email,
      dbUtil.mapEmailBounceType(data.bounceType),
      dbUtil.mapEmailBounceSubType(data.bounceSubType),
      Date.now()
    ]
    return this.write(CREATE_EMAIL_BOUNCE, args)
  }

  const FETCH_EMAIL_BOUNCES = 'CALL fetchEmailBounces_1(?)'
  PostgreSQL.prototype.fetchEmailBounces = function (emailBuffer) {
    return this.read(FETCH_EMAIL_BOUNCES, [emailBuffer.toString('utf8')])
      .then(result => result[0])
  }

  // Insert : signinCodes
  // Values : hash = $1, uid = $2, createdAt = $3, flowId = $4
  const CREATE_SIGNIN_CODE = 'CALL createSigninCode_2(?, ?, ?, ?)'
  PostgreSQL.prototype.createSigninCode = function (code, uid, createdAt, flowId) {
    // code is hashed to thwart timing attacks
    return this.write(CREATE_SIGNIN_CODE, [ dbUtil.createHash(code), uid, createdAt, flowId ])
  }

  // Delete : signinCodes
  // Where : hash = $1, createdAt > now - config.signinCodesMaxAge
  const CONSUME_SIGNIN_CODE = 'CALL consumeSigninCode_4(?, ?)'
  PostgreSQL.prototype.consumeSigninCode = function (code) {
    const newerThan = Date.now() - this.options.signinCodesMaxAge
    return this.readFirstResult(CONSUME_SIGNIN_CODE, [ dbUtil.createHash(code), newerThan ])
  }

  // Delete : account tokens passwordChangeTokens, passwordForgotTokens and accountResetTokens
  // Where : uid = $1
  const ACCOUNT_RESET_TOKENS = 'CALL resetAccountTokens_1(?)'
  PostgreSQL.prototype.resetAccountTokens = function (uid) {
    return this.write(
      ACCOUNT_RESET_TOKENS,
      [uid]
    )
  }

  const CREATE_TOTP_TOKEN = 'CALL createTotpToken_1(?, ?, ?, ?)'
  PostgreSQL.prototype.createTotpToken = function (uid, data) {
    return this.write(CREATE_TOTP_TOKEN, [uid, data.sharedSecret, data.epoch, Date.now()])
  }

  const GET_TOTP_TOKEN = 'CALL totpToken_2(?)'
  PostgreSQL.prototype.totpToken = function (uid) {
    return this.readFirstResult(GET_TOTP_TOKEN, [uid])
  }

<<<<<<< HEAD
  const DELETE_TOTP_TOKEN = 'CALL deleteTotpToken_1(?)'
  PostgreSQL.prototype.deleteTotpToken = function (uid) {
    return this.write(DELETE_TOTP_TOKEN, [uid])
  }

  const UPDATE_TOTP_TOKEN = 'CALL updateTotpToken_1(?, ?, ?)'
  PostgreSQL.prototype.updateTotpToken = function (uid, token) {
=======
  const DELETE_TOTP_TOKEN = 'CALL deleteTotpToken_2(?)'
  MySql.prototype.deleteTotpToken = function (uid) {
    return this.write(DELETE_TOTP_TOKEN, [uid])
  }

  const UPDATE_TOTP_TOKEN = 'CALL updateTotpToken_2(?, ?, ?)'
  MySql.prototype.updateTotpToken = function (uid, token) {
>>>>>>> 9397d5f4
    return this.read(UPDATE_TOTP_TOKEN, [
      uid,
      token.verified,
      token.enabled
    ]).then((result) => {
      if (result.affectedRows === 0) {
        throw error.notFound()
      }
      return P.resolve({})
    })
  }

  const VERIFY_SESSION_WITH_METHOD = 'CALL verifyTokensWithMethod_2(?, ?, ?)'
  PostgreSQL.prototype.verifyTokensWithMethod = function (tokenId, data) {
    return P.resolve()
      .then(() => {
        const verificationMethod = dbUtil.mapVerificationMethodType(data.verificationMethod)

        if (! verificationMethod) {
          throw error.invalidVerificationMethod()
        }

        return this.readFirstResult(VERIFY_SESSION_WITH_METHOD, [
          tokenId,
          verificationMethod,
          Date.now()
        ])
          .then((result) => {
            if (result['@updateCount'] === 0) {
              throw error.notFound()
            }

            return P.resolve({})
          })
      })
  }

  const DELETE_RECOVERY_CODES = 'CALL deleteRecoveryCodes_1(?)'
  const INSERT_RECOVERY_CODE = 'CALL createRecoveryCode_3(?, ?, ?)'
  PostgreSQL.prototype.replaceRecoveryCodes = function (uid, count) {

    // Because of the hashing requirements the process of replacing
    // recovery codes is done is two separate procedures. First one
    // deletes all current codes and the second one inserts the
    // hashed randomly generated codes.
    return dbUtil.generateRecoveryCodes(count, RECOVERY_CODE_LENGTH)
      .then((codes) => {
        return this.read(DELETE_RECOVERY_CODES, [uid])
          .then(() => codes.map((code) => dbUtil.createHashScrypt(code)))
          .all()
          .then((items) => {
            const queries = []
            items.forEach((item) => {
              queries.push({
                sql: INSERT_RECOVERY_CODE,
                params: [uid, item.hash, item.salt]
              })
            })

            return this.writeMultiple(queries)
          })
          .then(() => codes)
          .catch((err) => {
            if (err.errno === ER_SIGNAL_NOT_FOUND) {
              throw error.notFound()
            }

            throw err
          })

      })
  }

  const CONSUME_RECOVERY_CODE = 'CALL consumeRecoveryCode_2(?, ?)'
  const RECOVERY_CODES = 'CALL recoveryCodes_1(?)'
  PostgreSQL.prototype.consumeRecoveryCode = function (uid, submittedCode) {
    // Consuming a recovery code is done in a two step process because
    // the stored scrypt hash will need to be calculated against the recovery
    // code salt.
    return this.readAllResults(RECOVERY_CODES, [uid])
      .then((results) => {
        // Throw if this user has no recovery codes
        if (results.length === 0) {
          throw error.notFound()
        }

        const compareResults = results.map((code) => {
          return dbUtil.compareHashScrypt(submittedCode, code.codeHash, code.salt)
            .then((equals) => {
              return {code, equals}
            })
        })

        // Filter only matching code
        return P.filter(compareResults, result => result.equals)
          .map((result) => result.code)
      })
      .then((result) => {
        if (result.length === 0) {
          throw error.notFound()
        }
        return this.readFirstResult(CONSUME_RECOVERY_CODE, [uid, result[0].codeHash])
      })
      .then((result) => {
        return P.resolve({
          remaining: result.count
        })
      })
      .catch((err) => {
        if (err.errno === ER_SIGNAL_NOT_FOUND) {
          throw error.notFound()
        }

        throw err
      })
  }

<<<<<<< HEAD
  const CREATE_RECOVERY_KEY = 'CALL createRecoveryKey_2(?, ?, ?)'
  PostgreSQL.prototype.createRecoveryKey = function (uid, data) {
    const recoveryKeyId = data.recoveryKeyId
=======
  const CREATE_RECOVERY_KEY = 'CALL createRecoveryKey_3(?, ?, ?)'
  MySql.prototype.createRecoveryKey = function (uid, data) {
    const recoveryKeyIdHash = dbUtil.createHash(data.recoveryKeyId)
>>>>>>> 9397d5f4
    const recoveryData = data.recoveryData
    return this.write(CREATE_RECOVERY_KEY, [uid, recoveryKeyIdHash, recoveryData])
      .then(() => {
        return {}
      })
      .catch((err) => {
        if (err.errno === ER_SIGNAL_NOT_FOUND) {
          throw error.notFound()
        }

        throw err
      })
  }

<<<<<<< HEAD
  const GET_RECOVERY_KEY = 'CALL getRecoveryKey_2(?)'
  PostgreSQL.prototype.getRecoveryKey = function (options) {
=======
  const GET_RECOVERY_KEY = 'CALL getRecoveryKey_3(?)'
  MySql.prototype.getRecoveryKey = function (options) {
>>>>>>> 9397d5f4
    return this.readFirstResult(GET_RECOVERY_KEY, [options.id])
      .then((results) => {
        // Throw if this user has no recovery keys
        if (results.length === 0) {
          throw error.notFound()
        }

        // Currently, a user can only have one recovery key. Instead of
        // simply returning the key, lets double check that the right recoveryKeyId
        // was specified and throw a custom error if they don't match.
        const recoveryKeyIdHash = dbUtil.createHash(options.recoveryKeyId)
        if (! results.recoveryKeyIdHash.equals(recoveryKeyIdHash)) {
          throw error.recoveryKeyInvalid()
        }

        return results
      })
  }

  MySql.prototype.recoveryKeyExists = function (uid) {
    let exists = true
    return this.read(GET_RECOVERY_KEY, [uid])
      .then((results) => {
        if (results[0].length === 0) {
          exists = false
        }

        return {exists}
      })
  }

  const DELETE_RECOVERY_KEY = 'CALL deleteRecoveryKey_2(?)'
  PostgreSQL.prototype.deleteRecoveryKey = function (options) {
    return this.write(DELETE_RECOVERY_KEY, [options.id])
      .then(() => {
        return {}
      })
  }

  return PostgreSQL
}<|MERGE_RESOLUTION|>--- conflicted
+++ resolved
@@ -896,13 +896,8 @@
   // Fields : uid, email, normalizedEmail, emailVerified, emailCode, kA, wrapWrapKb, verifierVersion, authSalt,
   //          verifierSetAt, createdAt, lockedAt, primaryEmail, profileChangedAt
   // Where  : emails.normalizedEmail = LOWER($1)
-<<<<<<< HEAD
-  var GET_ACCOUNT_RECORD = 'CALL accountRecord_2(?)'
+  var GET_ACCOUNT_RECORD = 'CALL accountRecord_3(?)'
   PostgreSQL.prototype.accountRecord = function (email) {
-=======
-  var GET_ACCOUNT_RECORD = 'CALL accountRecord_3(?)'
-  MySql.prototype.accountRecord = function (email) {
->>>>>>> 9397d5f4
     return this.readFirstResult(GET_ACCOUNT_RECORD, [email])
   }
 
@@ -920,13 +915,8 @@
 
   // Update : emails
   // Values : uid = $1, email = $2
-<<<<<<< HEAD
-  var SET_PRIMARY_EMAIL = 'CALL setPrimaryEmail_1(?, ?)'
+  var SET_PRIMARY_EMAIL = 'CALL setPrimaryEmail_2(?, ?)'
   PostgreSQL.prototype.setPrimaryEmail = function (uid, email) {
-=======
-  var SET_PRIMARY_EMAIL = 'CALL setPrimaryEmail_2(?, ?)'
-  MySql.prototype.setPrimaryEmail = function (uid, email) {
->>>>>>> 9397d5f4
     return this.write(
       SET_PRIMARY_EMAIL,
       [
@@ -938,13 +928,8 @@
 
   // Delete : emails
   // Values : uid = $1, email = $2
-<<<<<<< HEAD
-  var DELETE_EMAIL = 'CALL deleteEmail_2(?, ?)'
+  var DELETE_EMAIL = 'CALL deleteEmail_3(?, ?)'
   PostgreSQL.prototype.deleteEmail = function (uid, email) {
-=======
-  var DELETE_EMAIL = 'CALL deleteEmail_3(?, ?)'
-  MySql.prototype.deleteEmail = function (uid, email) {
->>>>>>> 9397d5f4
     return this.write(
       DELETE_EMAIL,
       [
@@ -1424,23 +1409,13 @@
     return this.readFirstResult(GET_TOTP_TOKEN, [uid])
   }
 
-<<<<<<< HEAD
-  const DELETE_TOTP_TOKEN = 'CALL deleteTotpToken_1(?)'
+  const DELETE_TOTP_TOKEN = 'CALL deleteTotpToken_2(?)'
   PostgreSQL.prototype.deleteTotpToken = function (uid) {
     return this.write(DELETE_TOTP_TOKEN, [uid])
   }
 
-  const UPDATE_TOTP_TOKEN = 'CALL updateTotpToken_1(?, ?, ?)'
+  const UPDATE_TOTP_TOKEN = 'CALL updateTotpToken_2(?, ?, ?)'
   PostgreSQL.prototype.updateTotpToken = function (uid, token) {
-=======
-  const DELETE_TOTP_TOKEN = 'CALL deleteTotpToken_2(?)'
-  MySql.prototype.deleteTotpToken = function (uid) {
-    return this.write(DELETE_TOTP_TOKEN, [uid])
-  }
-
-  const UPDATE_TOTP_TOKEN = 'CALL updateTotpToken_2(?, ?, ?)'
-  MySql.prototype.updateTotpToken = function (uid, token) {
->>>>>>> 9397d5f4
     return this.read(UPDATE_TOTP_TOKEN, [
       uid,
       token.verified,
@@ -1558,15 +1533,9 @@
       })
   }
 
-<<<<<<< HEAD
-  const CREATE_RECOVERY_KEY = 'CALL createRecoveryKey_2(?, ?, ?)'
+  const CREATE_RECOVERY_KEY = 'CALL createRecoveryKey_3(?, ?, ?)'
   PostgreSQL.prototype.createRecoveryKey = function (uid, data) {
-    const recoveryKeyId = data.recoveryKeyId
-=======
-  const CREATE_RECOVERY_KEY = 'CALL createRecoveryKey_3(?, ?, ?)'
-  MySql.prototype.createRecoveryKey = function (uid, data) {
     const recoveryKeyIdHash = dbUtil.createHash(data.recoveryKeyId)
->>>>>>> 9397d5f4
     const recoveryData = data.recoveryData
     return this.write(CREATE_RECOVERY_KEY, [uid, recoveryKeyIdHash, recoveryData])
       .then(() => {
@@ -1581,13 +1550,8 @@
       })
   }
 
-<<<<<<< HEAD
-  const GET_RECOVERY_KEY = 'CALL getRecoveryKey_2(?)'
+  const GET_RECOVERY_KEY = 'CALL getRecoveryKey_3(?)'
   PostgreSQL.prototype.getRecoveryKey = function (options) {
-=======
-  const GET_RECOVERY_KEY = 'CALL getRecoveryKey_3(?)'
-  MySql.prototype.getRecoveryKey = function (options) {
->>>>>>> 9397d5f4
     return this.readFirstResult(GET_RECOVERY_KEY, [options.id])
       .then((results) => {
         // Throw if this user has no recovery keys
